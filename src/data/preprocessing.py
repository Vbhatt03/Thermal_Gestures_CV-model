--- conflicted
+++ resolved
@@ -434,11 +434,7 @@
         X_train, 
         max_sequence_length,
         normalize_sequence=True,
-<<<<<<< HEAD
-        use_augmentation=use_augmentation,
-=======
         use_augmentation=use_augmentation,  # Use the parameter, not hardcoded True
->>>>>>> 7d8baa50
         hand_focused=True  # Enable hand-focused preprocessing
     )
     
