import tensorflow as tf
from tensorflow.keras.models import Sequential, Model
from tensorflow.keras.layers import Conv2D, MaxPooling2D, BatchNormalization
from tensorflow.keras.layers import Flatten, Dense, Dropout, LSTM, ConvLSTM2D, TimeDistributed, Reshape, Input, GlobalAveragePooling2D

def create_cnn_lstm_model(input_shape, num_classes):
    inputs = Input(shape=input_shape)
    
    # ConvLSTM directly processes spatial-temporal data
    x = ConvLSTM2D(32, (3, 3), padding='same', return_sequences=True)(inputs)
    x = BatchNormalization()(x)
    x = ConvLSTM2D(64, (3, 3), padding='same', return_sequences=False)(x)
    x = BatchNormalization()(x)
    
    x = GlobalAveragePooling2D()(x)
    x = Dense(128, activation='relu')(x)
    x = Dropout(0.5)(x)
    outputs = Dense(num_classes, activation='softmax')(x)
    
    model = Model(inputs=inputs, outputs=outputs)
    model.compile(
        optimizer=tf.keras.optimizers.Adam(learning_rate=0.001),
        loss='sparse_categorical_crossentropy',
        metrics=['accuracy']
    )
    return model

    inputs = Input(shape=input_shape)
    
    x = TimeDistributed(Conv2D(32, (3, 3), activation='relu', padding='same'))(inputs)
    x = TimeDistributed(BatchNormalization())(x)
    x = TimeDistributed(Conv2D(32, (3, 3), activation='relu', padding='same'))(x)
    x = TimeDistributed(MaxPooling2D(pool_size=(2, 2)))(x)
    
    x = TimeDistributed(Conv2D(64, (3, 3), activation='relu', padding='same'))(x)
    x = TimeDistributed(BatchNormalization())(x)
    x = TimeDistributed(Conv2D(64, (3, 3), activation='relu', padding='same'))(x)
    x = TimeDistributed(MaxPooling2D(pool_size=(2, 2)))(x)
    
<<<<<<< HEAD
    x = TimeDistributed(GlobalAveragePooling2D())(x)
=======
    x = TimeDistributed(tf.keras.layers.GlobalAveragePooling2D())(x)
>>>>>>> 7d8baa50

    x = LSTM(128, return_sequences=True)(x)
    x = LSTM(64, return_sequences=False)(x)
    
    x = Dense(128, activation='relu')(x)
    x = BatchNormalization()(x)
    x = Dropout(0.5)(x)
    
    outputs = Dense(num_classes, activation='softmax')(x)
    
    model = Model(inputs=inputs, outputs=outputs)
    
    model.compile(
        optimizer=tf.keras.optimizers.Adam(learning_rate=0.001),
        loss='sparse_categorical_crossentropy',
        metrics=['accuracy']
    )
    
    return model

def create_lstm_only_model(input_shape, num_classes):
    """
    LSTM-only model for thermal gesture recognition.
    Memory efficient - no TimeDistributed Conv2D layers.
    
    Args:
        input_shape: (timesteps, height, width, channels) e.g., (100, 24, 32, 1)
        num_classes: Number of output classes
    
    Architecture:
        Input (100, 24, 32, 1) 
        -> Reshape to (100, 768)  [flatten spatial dimensions]
        -> LSTM(256) with return_sequences=True
        -> Dropout(0.3)
        -> LSTM(128) 
        -> Dense(128) + Dropout(0.5)
        -> Output(num_classes)
    
    Memory usage: ~2-3 GB (vs ~10 GB for CNN-LSTM)
    """
    inputs = Input(shape=input_shape)
    
    # Flatten spatial dimensions (24, 32, 1) -> 768
    # Shape: (batch, 100, 24, 32, 1) -> (batch, 100, 768)
    timesteps = input_shape[0]
    spatial_dim = input_shape[1] * input_shape[2] * input_shape[3]  # 24 * 32 * 1 = 768
    x = Reshape((timesteps, spatial_dim))(inputs)
    
    # First LSTM layer - processes flattened spatial-temporal data
    x = LSTM(512, return_sequences=True, dropout=0.1, recurrent_dropout=0.1)(x)
    x = Dropout(0.1)(x)
    
    # Second LSTM layer - aggregates temporal information
    x = LSTM(256, dropout=0.1, recurrent_dropout=0.1)(x)
    
    # Dense layers for classification
    x = Dense(128, activation='relu')(x)
    x = BatchNormalization()(x)
    #x = Dropout(0.5)(x)
    x = Dropout(0.3)(x)
    
    outputs = Dense(num_classes, activation='softmax')(x)
    
    model = Model(inputs=inputs, outputs=outputs)
    
    model.compile(
        optimizer=tf.keras.optimizers.Adam(learning_rate=0.001),
        loss='sparse_categorical_crossentropy',
        metrics=['accuracy']
    )
    
    return model

def create_lightweight_cnn_lstm(input_shape, num_classes):

    inputs = Input(shape=input_shape)
    

    x = TimeDistributed(Conv2D(16, (3, 3), activation='relu', padding='same'))(inputs)
    x = TimeDistributed(MaxPooling2D(pool_size=(2, 2)))(x)
    
    x = TimeDistributed(Conv2D(32, (3, 3), activation='relu', padding='same'))(x)
    x = TimeDistributed(MaxPooling2D(pool_size=(2, 2)))(x)
    

    x = TimeDistributed(tf.keras.layers.GlobalAveragePooling2D())(x)
    

    x = LSTM(64, return_sequences=False)(x)
    

    x = Dense(64, activation='relu')(x)
    x = Dropout(0.3)(x)
    
    outputs = Dense(num_classes, activation='softmax')(x)
    
    model = Model(inputs=inputs, outputs=outputs)
    
    model.compile(
        optimizer=tf.keras.optimizers.Adam(learning_rate=0.001),
        loss='sparse_categorical_crossentropy',
        metrics=['accuracy']
    )
    
    return model<|MERGE_RESOLUTION|>--- conflicted
+++ resolved
@@ -37,11 +37,7 @@
     x = TimeDistributed(Conv2D(64, (3, 3), activation='relu', padding='same'))(x)
     x = TimeDistributed(MaxPooling2D(pool_size=(2, 2)))(x)
     
-<<<<<<< HEAD
-    x = TimeDistributed(GlobalAveragePooling2D())(x)
-=======
     x = TimeDistributed(tf.keras.layers.GlobalAveragePooling2D())(x)
->>>>>>> 7d8baa50
 
     x = LSTM(128, return_sequences=True)(x)
     x = LSTM(64, return_sequences=False)(x)
