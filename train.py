--- conflicted
+++ resolved
@@ -53,13 +53,10 @@
             test_users=[test_user],
             random_state=RANDOM_SEED
         )
-<<<<<<< HEAD
-=======
         
         print(f"X_train length: {len(X_train)}")  # Number of sequences
         print(f"X_test length: {len(X_test)}")
         print("Preprocessing data...")
->>>>>>> 7d8baa50
         
         X_train_processed, X_test_processed, y_train, y_test = prepare_data_for_training(
             X_train, X_test, y_train, y_test, BATCH_SIZE,
@@ -69,17 +66,12 @@
         print(f"X_train_processed shape: {X_train_processed.shape}")  # Should be (N, 100, 24, 32)
         print(f"X_test_processed shape: {X_test_processed.shape}")
         
-<<<<<<< HEAD
-        X_train_processed = X_train_processed[..., np.newaxis]  # Ensure channel dimension
-        X_test_processed = X_test_processed[..., np.newaxis]
-=======
         # Add channel dimension after preprocessing
         X_train_processed = np.expand_dims(X_train_processed, axis=-1)  # (N, 100, 24, 32) → (N, 100, 24, 32, 1)
         X_test_processed = np.expand_dims(X_test_processed, axis=-1)
         
         print(f"After expand_dims - X_train_processed shape: {X_train_processed.shape}")
         print(f"After expand_dims - X_test_processed shape: {X_test_processed.shape}")
->>>>>>> 7d8baa50
         
         input_shape = X_train_processed.shape[1:]
         num_classes = len(class_names)
@@ -92,13 +84,6 @@
         os.makedirs(plots_dir, exist_ok=True)
 
         print("Creating model...")
-<<<<<<< HEAD
-        print(input_shape)
-        model = create_cnn_lstm_model(input_shape, num_classes)
-
-        # Callback to track test accuracy during training
-        test_acc_tracker = TestAccuracyTracker(X_test_processed, y_test)
-=======
         # Choose one of these models:
         # model = create_cnn_lstm_model(input_shape, num_classes)  # Original - HIGH memory (~10GB)
         # model = create_lightweight_cnn_lstm(input_shape, num_classes)  # Lightweight CNN - Still high memory (~8GB)
@@ -110,7 +95,6 @@
             patience=15,  # Stop if no improvement for 15 epochs
             verbose=True  # Display test accuracy every epoch
         )
->>>>>>> 7d8baa50
 
         callbacks = [
             test_acc_tracker,
@@ -193,15 +177,9 @@
 
 if __name__ == "__main__":
     RANDOM_SEED = 42
-<<<<<<< HEAD
-    DATA_DIR = "./Labelled_data/"
-    MODEL_DIR = "./src/models"
-    EPOCHS = 32
-=======
     DATA_DIR = "D:\\Data_collecn\\micro-gestures\\data\\Labelled_data\\"
     MODEL_DIR = "src\\models"
     EPOCHS = 16
->>>>>>> 7d8baa50
     SEQUENCE_LENGTH = 100
     BATCH_SIZE = 16
     NUM_CLASSES = 5
